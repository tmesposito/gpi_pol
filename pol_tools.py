#!/usr/bin/env python
#
# $Id$
#
# Tom Esposito (tesposito@berkeley.edu) 2019-05-15
#
# Supplemental tools for GPI pol-mode data reduction.
#

import os
import shutil
import warnings
import time
# warnings.simplefilter("ignore", ImportWarning)
# warnings.simplefilter("ignore", RuntimeWarning)
try:
    import ipdb
    pdb = ipdb
except:
    import pdb
import numpy as np
import matplotlib.pyplot as plt
from astropy.io import fits

from scipy.stats import binned_statistic
from xml.dom import minidom
from glob import glob



def remove_quadrupole_rstokes(path_fn, dtheta0=0., C0=2., do_fit=True,
                              theta_bounds=(-np.pi, np.pi), rin=30, rout=100,
<<<<<<< HEAD
                              octo=False, scale_by_r=False, save=False, figNum=80, quad_scale=None, pos_pole=False):
=======
                              octo=False, scale_by_r=False, save=False, figNum=80
                              , path_fn_stokes=None):
>>>>>>> c79a3e00
    """
    Subtract instrumental quadrupole signal from GPI radial Stokes cubes.
    
    Inputs:
        path_fn: str, relative path to FITS file being reduced.
        dtheta0: flt, angle by which to rotate quadrupole (+ is CW) [radians].
        C0: flt, log10 amplitude multiplicative scale parameter.
        do_fit: if True, fit for the quadrupole; otherwise, use input dtheta0 and C0.
        theta_bounds: tuple, min and max range of quadrupole angle to allow [radians].
        rin: inner radius of fit region; inside of this the image is masked [pix].
        rout: outer radius of fit region; outside of this the image is masked [pix].
        octo: bool, True to subtract an octopole instead of a quadrupole.
        scale_by_r: bool, True to scale quadrupole by 1/radius instead of total intensity.
        save: bool, True to write the quadrupole-subtracted FITS and a summary figure.
        figNum: int, number of matplotlib figure.
        
        NEW OPTIONS
        quad_scale: Choice of radial scaling (None: med(I), I: I, U_abs: absolute value of U after subtracting median,
        U_div: divided by pole to fit radial profile, then refit, U_pos: Only keep positive of pole, 
        then fit radial profile and refit pole
        pos_pole: choice of pole function (1: range from 0 to 1, 2: negatives = 0, else: -1 to 1)
    
    Outputs:
        If save is True, writes a new FITS file containing the quadrupole-subtracted
        radial Stokes cube, and saves a .png of the best-fit figure.
    """
    from matplotlib.colors import SymLogNorm
    
    def quad(phi, dtheta, pole=2, pos_pole=False):
        if pos_pole == 1:
            return (np.sin(pole*(phi + dtheta))+1)/2
        elif pos_pole == 2:
            sine = np.sin(pole*(phi + dtheta))
            sine[sine < 0] = 0
            return sine
        else:
            return np.sin(pole*(phi + dtheta))
    
    def residuals(pl, im, pole, quad_scaling, phi, theta_bounds):
        # Apply prior penalty to restrict dtheta.
        if not ((pl[0] >= theta_bounds[0]) and (pl[0] <= theta_bounds[1])):
            pen = 1e3
        else:
            pen = 1.
        return pen*np.nansum((im - (10**pl[1]*quad(phi, pl[0], pole, pos_pole)*quad_scaling))**2)

    def UI_residuals(pl, im, pole, quad_scaling, phi, theta_bounds, I, U_radprof):
        # Fits both I image and U radial profile as rad scaling.
        # Apply prior penalty to restrict dtheta.
        if not ((pl[0] >= theta_bounds[0]) and (pl[0] <= theta_bounds[1])):
            pen = 1e3
        else:
            pen = 1.
        base_pole = 10**pl[1]*quad(phi, pl[0], pole, pos_pole)
        mixed_pole = base_pole * pl[2] * I + base_pole * pl[3] * U_radprof
        return pen*np.nansum((im - mixed_pole)**2)
    
    star = np.array([140, 140])
    
    fit_fn = path_fn.split('/')[-1]
    
    hdu = fits.open(os.path.expanduser(path_fn))
    data = hdu[1].data
    
    try:
        obj = hdu[0].header['OBJECT']
    except:
        obj = "Unknown"
    
    I = data[0]
    Qr = data[1]
    Ur = data[2]
    # Replace the star center pixel value so it is not NaN in Qr.
    if np.isnan(Qr[star[0], star[1]]):
        Qr[star[0], star[1]] = np.nanmean(Qr[star[0]-1:star[0]+2, star[1]-1:star[1]+2])
    radii = make_radii(Qr, star)
    phi = make_phi(Qr, star)
    
    # Make an azimuthal median map of the I signal for quadrupole scaling map.
    # Also get radial and azimuthal profile of I for plotting
    I_radmedian, rprof_I, az_prof_I = get_ann_stdmap(I, star, radii, phi=phi, r_max=None, mask_edges=False, use_median=True, rprof_out=True)
    #plot_profiles(rprof_I, az_prof_I, 'Total Intensity Profiles')
    
    # Set the (primarily radial) scaling of the quadrupole.
    if scale_by_r:
        quad_scaling = 1/radii
    else:
        quad_scaling = I_radmedian

    
    
    # Quadrupole or octopole?
    if octo:
        pole = 4
        # Angle offset of Qr octopole from Ur octopole.
        dtheta_Qr = np.radians(-22.5) # [radians]
    else:
        pole = 2
        # Angle offset of Qr quadrupole from Ur quadrupole.
        dtheta_Qr = np.radians(-45.) # [radians]
    
    
    mask_fit = np.ones(Ur.shape)
    mask_fit[(radii <= rin) | (radii >= rout)] = np.nan
    
    # Clip extreme outliers in Ur (outside of -3sigma and +4sigma)
    Ur_clipped = Ur.copy()
    Ur_clipped[(Ur <= np.percentile(np.nan_to_num(Ur), 0.003)) | (Ur >= np.percentile(np.nan_to_num(Ur), 99.994))] = np.nan
    # Clip extreme outliers in Qr (outside of -3sigma and +4sigma).
    # This may also clip out real disk signal.
    Qr_clipped = Qr.copy()
    Qr_clipped[(Qr <= np.percentile(np.nan_to_num(Qr), 0.003)) | (Qr >= np.percentile(np.nan_to_num(Ur), 99.994))] = np.nan

    # Get Ur radial and azimuthal profiles and plot
    Ur_med, Ur_rprof, Ur_aprof = get_ann_stdmap(Ur_clipped, star, radii, phi=phi, r_max=None, mask_edges=False, use_median=True, rprof_out=True)
    #plot_profiles(Ur_rprof, Ur_aprof, 'Ur Profiles')
    
    # Mean background in masked Ur.
    Ur_bg_mean = np.nanmean(Ur_clipped*mask_fit)
    
    vmin_Ur = 4*np.percentile(np.nan_to_num(Ur[100:180, 100:180]), 1.) #np.nanmin(Ur)
    vmax_Ur = 4*np.percentile(np.nan_to_num(Ur[100:180, 100:180]), 99.) # np.nanmax(Ur)
    vmin_Qr = 4*np.percentile(np.nan_to_num(Qr[100:180, 100:180]), 1.) #np.nanmin(Ur)
    vmax_Qr = 4*np.percentile(np.nan_to_num(Qr[100:180, 100:180]), 99.) # np.nanmax(Ur)
    linthresh = 0.1 #2e-9
    linscale = 1.
    fontSize = plt.rcParams.get('font.size')
    
    # Beginning of NEW Quad Scale options
    # Just I im, rather than median profile of I
    if quad_scale == 'I':
        quad_scaling = I
    # Radial profile of U
    elif quad_scale == 'U_med':
        quad_scaling = Ur_med
    # Try to find radial profile of pole using absolute value of Ur
    elif quad_scale == 'U_abs':
        Ur_absolute = np.absolute(Ur_clipped-Ur_bg_mean)
        plt.imshow(Ur_absolute,vmin=np.nanpercentile(Ur_absolute,5), vmax=np.nanpercentile(Ur_absolute,95))
        plt.colorbar()
        plt.show()
        quad_scaling, rprof = get_ann_stdmap(Ur_absolute, star, radii, r_max=None, mask_edges=False, use_median=True, rprof_out=True)
        plt.imshow(quad_scaling,vmin=np.nanpercentile(quad_scaling,5), vmax=np.nanpercentile(quad_scaling,95))
        plt.colorbar()
        plt.show()
    
    # Perform the fit. (First fit if it being done twice)
    if quad_scale != 'UI_mix':
        p0 = np.array([dtheta0, C0])
    else:
        p0 = np.array([dtheta0, C0, 0.5, 0.5]) # half-half U, I mix as guess
    
    if do_fit:
        from scipy.optimize import fmin
        if quad_scale != 'UI_mix':
            output = fmin(residuals, p0, (mask_fit*Ur_clipped - Ur_bg_mean, pole, quad_scaling, phi, theta_bounds), full_output=1, disp=1)
        else:
            output = fmin(UI_residuals, p0, (mask_fit * Ur_clipped - Ur_bg_mean, pole, quad_scaling, phi, theta_bounds, I, Ur_med),
                          full_output=1, disp=1)
        pf = output[0]
    else:
        pf = p0
    
    # MORE Quad Scale options where pole fitting is done again
    # Find radial profile by dividing the first fit, clipping extremes
    if quad_scale == 'U_div':
        quad_bf = 10**pf[1]*quad(phi, pf[0], pole, pos_pole) 
        quad_bf = quad_bf / np.nanmax(quad_bf)  
        plt.imshow(quad_bf)
        plt.colorbar()
        plt.show()
        quad_Ur_scalefit = Ur_clipped / quad_bf
        quad_Ur_scalefit[quad_Ur_scalefit > np.nanpercentile(quad_Ur_scalefit, 98)] = np.nan # Clip divide by zeros
        quad_Ur_scalefit[quad_Ur_scalefit < 0] = np.nan  # Negatives aren't helpful
        plt.imshow(quad_Ur_scalefit, vmin=np.nanpercentile(quad_Ur_scalefit,5), vmax=np.nanpercentile(quad_Ur_scalefit,95))
        plt.colorbar()
        plt.show()
        quad_scaling, rprof = get_ann_stdmap(quad_Ur_scalefit, star, radii, r_max=None, mask_edges=False, use_median=True, rprof_out=True)
        plt.imshow(quad_scaling)
        plt.colorbar()
        plt.show()
        
        if do_fit:
            from scipy.optimize import fmin
            output = fmin(residuals, p0, (mask_fit * Ur_clipped - Ur_bg_mean, pole, quad_scaling, phi, theta_bounds),
                          full_output=1, disp=1)
            pf = output[0]
        else:
            pf = p0
    # Find radial profile by only keeping positive of previous pole fit, then fit again
    elif quad_scale == 'U_pos':
        quad_bf = 10**pf[1]*quad(phi, pf[0], pole, pos_pole) # Raw pole shape
        quad_bf[quad_bf < np.nanpercentile(quad_bf,90)] = np.nan  # Mask negatives
        quad_Ur_scalefit = Ur_clipped * quad_bf
        plt.imshow(quad_Ur_scalefit, vmin=np.nanpercentile(quad_Ur_scalefit,5), vmax=np.nanpercentile(quad_Ur_scalefit,95))
        plt.colorbar()
        plt.show()
        quad_scaling, rprof = get_ann_stdmap(quad_Ur_scalefit, star, radii, r_max=None, mask_edges=False, use_median=True, rprof_out=True)
        plt.imshow(quad_scaling)
        plt.colorbar()
        plt.show()
        

        if do_fit:
            from scipy.optimize import fmin
            output = fmin(residuals, p0, (mask_fit * Ur_clipped - Ur_bg_mean, pole, quad_scaling, phi, theta_bounds),
                          full_output=1, disp=1)
            pf = output[0]
        else:
            pf = p0

    if quad_scale == 'UI_mix':
        quad_scaling = pf[2]*I + pf[3]*Ur_med
    quad_bf = 10**pf[1]*quad(phi, pf[0], pole, pos_pole)*quad_scaling
    
    # Get and plot the fit profiles to compare with I and Ur profiles
    scaling_med, scaling_rprof = get_ann_stdmap(quad_scaling, star, radii, r_max=None, mask_edges=False, use_median=True, rprof_out=True)
    quad_med, quad_rprof, quad_aprof = get_ann_stdmap(quad_bf, star, radii, phi=phi, r_max=None, mask_edges=False, use_median=True, rprof_out=True)
    #plot_profiles(scaling_rprof, quad_aprof, 'Pole Profiles')
    
    res_bf = Ur_clipped - quad_bf
    red_chi2_Ur = np.nansum((mask_fit*res_bf - Ur_bg_mean)**2)/(np.where(~np.isnan(mask_fit*res_bf))[0].shape[0] - 2)
    print("Reduced Chi2 Ur = %.3e" % red_chi2_Ur)
    quad_bf_rotQr = 10**pf[1]*quad(phi, pf[0] + dtheta_Qr, pole, pos_pole)*quad_scaling
    quad_bf_rotQr[radii <= 8.6] = 0.
    Qr_sub = Qr - quad_bf_rotQr
    Qr_sub_res = Qr_clipped - quad_bf_rotQr
    red_chi2_Qr = np.nansum((mask_fit*Qr_sub_res)**2)/(np.where(~np.isnan(mask_fit*Qr_sub_res))[0].shape[0] - 2)
    print("Reduced Chi2 Qr = %.3e" % red_chi2_Qr)
    
    fig0 = plt.figure(figNum, figsize=(8, 6))
    fig0.clf()
    fig0.suptitle("%s\n%s: $\\Delta\\theta$=%.3f deg , amp=%.3e" % (fit_fn, obj, np.degrees(pf[0]), 10**pf[1]), fontsize=14)
    ax0 = fig0.add_subplot(231)
    ax0.imshow(Ur, vmin=vmin_Ur, vmax=vmax_Ur,
               norm=SymLogNorm(linthresh=linthresh, linscale=linscale, vmin=vmin_Ur, vmax=vmax_Ur))
    ax0.set_ylabel("U$_\\phi$", rotation=0)
    ax0.text(0.05, 0.95, "Data", fontsize=fontSize-2, transform=ax0.transAxes, verticalalignment='top')
    ax1 = fig0.add_subplot(232)
    ax1.imshow(res_bf, vmin=vmin_Ur, vmax=vmax_Ur,
               norm=SymLogNorm(linthresh=linthresh, linscale=linscale, vmin=vmin_Ur, vmax=vmax_Ur))
    ax1.text(0.05, 0.95, "Data$-$Quad", fontsize=fontSize-2, transform=ax1.transAxes, verticalalignment='top')
    ax2 = fig0.add_subplot(233)
    ax2.imshow(quad_bf, vmin=vmin_Ur, vmax=vmax_Ur,
               norm=SymLogNorm(linthresh=linthresh, linscale=linscale, vmin=vmin_Ur, vmax=vmax_Ur))
    ax2.text(0.05, 0.95, "Quad", fontsize=fontSize-2, transform=ax2.transAxes, verticalalignment='top')
    ax3 = fig0.add_subplot(234)
    ax3.imshow(Qr, vmin=vmin_Qr, vmax=vmax_Qr,
               norm=SymLogNorm(linthresh=linthresh, linscale=linscale, vmin=vmin_Qr, vmax=vmax_Qr))
    ax3.set_ylabel("Q$_\\phi$", rotation=0)
    ax4 = fig0.add_subplot(235)
    ax4.imshow(Qr_sub, vmin=vmin_Qr, vmax=vmax_Qr,
               norm=SymLogNorm(linthresh=linthresh, linscale=linscale, vmin=vmin_Qr, vmax=vmax_Qr))
    ax5 = fig0.add_subplot(236)
    ax5.imshow(quad_bf_rotQr, vmin=vmin_Qr, vmax=vmax_Qr,
               norm=SymLogNorm(linthresh=linthresh, linscale=linscale, vmin=vmin_Qr, vmax=vmax_Qr))
    plt.subplots_adjust(bottom=0.07, right=0.98, top=0.87, left=0.11, hspace=0.1, wspace=0.05)
    for ax in [ax1, ax2]:
        in_circle = plt.Circle(star, rin, fill=False, facecolor='None', edgecolor='0.8', linestyle='--', linewidth=2)
        out_circle = plt.Circle(star, rout, fill=False, facecolor='None', edgecolor='0.8', linestyle='--', linewidth=2)
        ax.add_artist(in_circle)
        ax.add_artist(out_circle)
    for ax in [ax0, ax1, ax2, ax3, ax4, ax5]:
        ax.set_xticks(range(star[1] - 150, star[1] + 151, 100))
        ax.set_yticks(range(star[0] - 150, star[0] + 151, 100))
        ax.set_xticklabels(range(-150, 151, 100))
        ax.set_yticklabels(range(-150, 151, 100))
    for ax in [ax0, ax1, ax2]:
        ax.set_xticklabels("")
    for ax in [ax1, ax2, ax4, ax5]:
        ax.set_yticklabels("")
    # plt.tight_layout()
    plt.draw()
    
# TEMP!!! Subtract instrumental pol from Q and U.
    hdu_st = fits.open(os.path.expanduser(path_fn_stokes))
    data_st = hdu_st[1].data
    Q = data_st[1]
    U = data_st[2]
    # Replace the star center pixel value so it is not NaN in Qr.
    if np.isnan(Q[star[0], star[1]]):
        Q[star[0], star[1]] = np.nanmean(Q[star[0]-1:star[0]+2, star[1]-1:star[1]+2])
        U[star[0], star[1]] = np.nanmean(U[star[0]-1:star[0]+2, star[1]-1:star[1]+2])
    
    rin_st = 50 #65
    rout_st = 80 #75
    I_scale_st = I_radmedian/I_radmedian[int(np.median(range(rin_st, rout_st+1)))]
    mask_st = (radii > rin_st) & (radii < rout_st)
    Q_3sig_lo = np.percentile(np.nan_to_num(Q[mask_st]), 16.)
    Q_3sig_up = np.percentile(np.nan_to_num(Q[mask_st]), 84.)
    Q_mask = np.ones(Q.shape)
    Q_mask[mask_st] = 0
    Q_mask[Q < Q_3sig_lo] = 1
    Q_mask[Q > Q_3sig_up] = 1
    Q_masked = np.ma.masked_array(Q.copy(), mask=Q_mask)
    U_3sig_lo = np.percentile(np.nan_to_num(U[mask_st]), 16.)
    U_3sig_up = np.percentile(np.nan_to_num(U[mask_st]), 84.)
    U_mask = np.ones(U.shape)
    U_mask[mask_st] = 0
    U_mask[U < U_3sig_lo] = 1
    U_mask[U > U_3sig_up] = 1
    U_masked = np.ma.masked_array(U.copy(), mask=U_mask)
    
    Q_med = np.nanmedian(Q_masked.compressed())
    U_med = np.nanmedian(U_masked.compressed())
    
    Q_sub = Q - Q_med*I_scale_st
    U_sub = U - U_med*I_scale_st
    res_U_bf = U_sub
    
    from gpi_process import get_radial_stokes
    Qr_medsub, Ur_medsub = get_radial_stokes(Q_sub, U_sub, phi)
    
    
# TEMP!!! Plot Q and U
    vmin_U = 4*np.percentile(np.nan_to_num(U[100:180, 100:180]), 1.) #np.nanmin(U)
    vmax_U = 4*np.percentile(np.nan_to_num(U[100:180, 100:180]), 99.) # np.nanmax(U)
    vmin_Q = 4*np.percentile(np.nan_to_num(Q[100:180, 100:180]), 1.) #np.nanmin(U)
    vmax_Q = 4*np.percentile(np.nan_to_num(Q[100:180, 100:180]), 99.) # np.nanmax(U)
    linthresh = 0.1 #2e-9
    linscale = 1.
    
    fig1 = plt.figure(figNum+1, figsize=(8, 6))
    fig1.clf()
    fig1.suptitle("%s\n%s: $\\Delta\\theta$=%.3f deg , amp=%.3e" % (fit_fn, obj, np.degrees(pf[0]), 10**pf[1]), fontsize=14)
    ax0 = fig1.add_subplot(231)
    ax0.imshow(U, vmin=vmin_U, vmax=vmax_U,
               norm=SymLogNorm(linthresh=linthresh, linscale=linscale, vmin=vmin_U, vmax=vmax_U))
    ax0.set_ylabel("U", rotation=0)
    ax0.text(0.05, 0.95, "Data", fontsize=fontSize-2, transform=ax0.transAxes, verticalalignment='top')
    ax1 = fig1.add_subplot(232)
    ax1.imshow(res_U_bf, vmin=vmin_U, vmax=vmax_U,
               norm=SymLogNorm(linthresh=linthresh, linscale=linscale, vmin=vmin_U, vmax=vmax_U))
    ax1.text(0.05, 0.95, "Data$-$Median", fontsize=fontSize-2, transform=ax1.transAxes, verticalalignment='top')
    ax2 = fig1.add_subplot(233)
    ax2.imshow(U_masked, vmin=vmin_U, vmax=vmax_U,
               norm=SymLogNorm(linthresh=linthresh, linscale=linscale, vmin=vmin_U, vmax=vmax_U))
    ax2.text(0.05, 0.95, "ROI", fontsize=fontSize-2, transform=ax2.transAxes, verticalalignment='top')
    ax3 = fig1.add_subplot(234)
    ax3.imshow(Q, vmin=vmin_Q, vmax=vmax_Q,
               norm=SymLogNorm(linthresh=linthresh, linscale=linscale, vmin=vmin_Q, vmax=vmax_Q))
    ax3.set_ylabel("Q", rotation=0)
    ax4 = fig1.add_subplot(235)
    ax4.imshow(Q_sub, vmin=vmin_Q, vmax=vmax_Q,
               norm=SymLogNorm(linthresh=linthresh, linscale=linscale, vmin=vmin_Q, vmax=vmax_Q))
    ax5 = fig1.add_subplot(236)
    ax5.imshow(Q_masked, vmin=vmin_Q, vmax=vmax_Q,
               norm=SymLogNorm(linthresh=linthresh, linscale=linscale, vmin=vmin_Q, vmax=vmax_Q))
    plt.subplots_adjust(bottom=0.07, right=0.98, top=0.87, left=0.11, hspace=0.1, wspace=0.05)
    for ax in [ax0, ax1, ax2, ax3, ax4, ax5]:
        ax.set_xticks(range(star[1] - 100, star[1] + 101, 100))
        ax.set_yticks(range(star[0] - 100, star[0] + 101, 100))
        ax.set_xticklabels(range(-100, 101, 100))
        ax.set_yticklabels(range(-100, 101, 100))
    for ax in [ax0, ax1, ax2]:
        ax.set_xticklabels("")
    for ax in [ax1, ax2, ax4, ax5]:
        ax.set_yticklabels("")
    # plt.tight_layout()
    plt.draw()
    
    fig2 = plt.figure(figNum+2, figsize=(6., 6))
    fig2.clf()
    # fig2.suptitle("%s\n%s: $\\Delta\\theta$=%.3f deg , amp=%.3e" % (fit_fn, obj, np.degrees(pf[0]), 10**pf[1]), fontsize=14)
    ax0 = fig2.add_subplot(221)
    ax0.imshow(Ur_medsub, vmin=vmin_Ur, vmax=vmax_Ur,
               norm=SymLogNorm(linthresh=linthresh, linscale=linscale, vmin=vmin_Ur, vmax=vmax_Ur))
    ax0.set_ylabel("U$_\\phi$", rotation=0)
    ax0.text(0.05, 0.95, "Stokes sub", fontsize=fontSize-2, transform=ax0.transAxes, verticalalignment='top')
    ax1 = fig2.add_subplot(222)
    ax1.imshow(res_bf, vmin=vmin_Ur, vmax=vmax_Ur,
               norm=SymLogNorm(linthresh=linthresh, linscale=linscale, vmin=vmin_Ur, vmax=vmax_Ur))
    ax1.text(0.05, 0.95, "$\phi$ sub", fontsize=fontSize-2, transform=ax1.transAxes, verticalalignment='top')
    ax2 = fig2.add_subplot(223)
    ax2.imshow(Qr_medsub, vmin=vmin_Qr, vmax=vmax_Qr,
               norm=SymLogNorm(linthresh=linthresh, linscale=linscale, vmin=vmin_Qr, vmax=vmax_Qr))
    ax2.set_ylabel("Q$_\\phi$", rotation=0)
    # ax2.text(0.05, 0.95, "$\phi$ sub", fontsize=fontSize-2, transform=ax2.transAxes, verticalalignment='top')
    ax3 = fig2.add_subplot(224)
    ax3.imshow(Qr_sub, vmin=vmin_Qr, vmax=vmax_Qr,
               norm=SymLogNorm(linthresh=linthresh, linscale=linscale, vmin=vmin_Qr, vmax=vmax_Qr))
    plt.subplots_adjust(bottom=0.07, right=0.98, top=0.87, left=0.15, hspace=0.05, wspace=0.05)
    for ax in [ax0, ax1, ax2, ax3]:
        ax.set_xticks(range(star[1] - 100, star[1] + 101, 100))
        ax.set_yticks(range(star[0] - 100, star[0] + 101, 100))
        ax.set_xticklabels(range(-100, 101, 100))
        ax.set_yticklabels(range(-100, 101, 100))
    for ax in [ax0, ax1]:
        ax.set_xticklabels("")
    for ax in [ax1, ax3]:
        ax.set_yticklabels("")
    # plt.tight_layout()
    plt.draw()
    
    # Optionally write a new FITS cube and figure for the subtracted images.
    if save:
        new_hdu = hdu
        new_data = data.copy()
        new_data[1] = Qr_sub
        new_data[2] = res_bf
        new_hdu[1].data = new_data.astype('float32')
        if octo:
            new_hdu[1].header.add_history("Subtracted instrumental octopole")
        else:
            new_hdu[1].header.add_history("Subtracted instrumental quadrupole")
        if not quad_scale:
            new_hdu[1].header.add_history("Pole multiplied by median I profile")
        elif quad_scale == 'I':
            new_hdu[1].header.add_history("Pole multiplied by scaled I image")
        elif quad_scale in ['U_abs', 'U_div', 'U_pos']:
            new_hdu[1].header.add_history("Pole multiplied by median U profile")
        new_hdu[1].header['QUADTHET'] = ("%.3f" % np.degrees(pf[0]), "Rotation angle of instr. quadrupole [degrees]")
        new_hdu[1].header['QUADAMP'] = ("%.3e" % 10**pf[1], "Amplitude of instr. quadrupole")

        if not quad_scale:
            scale_name = ''
        else:
            scale_name = quad_scale
        
        try:
            new_hdu.writeto(os.path.expanduser(path_fn.split('.fits')[0] + "_" + scale_name + "_quadsub.fits"), overwrite=True)
        except fits.verify.VerifyError:
            new_hdu.writeto(os.path.expanduser(path_fn.split('.fits')[0] + "_" + scale_name + "_quadsub.fits"), output_verify='fix+warn', overwrite=True)
        
        if len(path_fn.split('/')) == 1:
            fig0.savefig('quadsub_' + fit_fn.split('.fits')[0] + "_" + scale_name + '.png', dpi=300, transparent=False, format='png')
        else:
            fig0.savefig(os.path.expanduser("/".join(path_fn.split('/')[:-1]) + '/quadsub_' + fit_fn.split('.fits')[0] + "_" + scale_name + '.png'), dpi=300, transparent=True, format='png')
    
    pdb.set_trace()
    return


def remove_quadrupole_batch(path_list=None, path_dir=None, dtheta0=0., C0=2., do_fit=True,
                              theta_bounds=(-np.pi, np.pi), rin=30, rout=100,
                              octo=False, scale_by_r=False, save=False, figNum=80, quad_scale=None, pos_pole=False):
    """
    Subtract quadrupole signal from a bunch of rstokes cubes. Just run
    remove_quadrupole_rstokes in a loop.
    """
    from glob import glob
    
    # Search for rstokes FITS in path_dir if no path_list is given.
    if path_list is None:
        paths = np.array(glob(path_dir + '*rstokes*.fits'))
        # Reject any already-quad-subtracted cubes.
        wh_quad = ['quadsub' in ff for ff in paths]
        path_list = paths[~np.array(wh_quad)]
        path_list = np.sort(path_list)
    
    for ii, path_fn in enumerate(path_list):
        try:
            remove_quadrupole_rstokes(path_fn, dtheta0=dtheta0, C0=C0, do_fit=do_fit,
                                      theta_bounds=theta_bounds, rin=rin, rout=rout, octo=octo, scale_by_r=scale_by_r, 
                                      save=save, figNum=figNum, quad_scale=quad_scale, pos_pole=pos_pole)
        except:
            print("Failed on %s" % path_fn)
    
    return


def remove_quadrupole_podc_group(path_fn, recipe_temp, queue_path, path_list=None, dtheta0=0., C0=2., do_fit=True,
                              theta_bounds=(-np.pi, np.pi), rin=30, rout=100,
                              octo=False, scale_by_r=False, save=False, figNum=80, quad_scale=None, pos_pole=False):
    """
    Performs remove_quadrupole_rstokes on multiple rstokes files constructed from the minimum number of podc files (4), 
    then combines the results
    
    !!! gpi-pipeline must be running for this function to work !!!
    
    Inputs:
        path_fn: str, relative path to folder with podc files.
        recipe_temp: str, relative path to recipe template.
        queue_path: str, relative path to gpi-pipeline queue folder.
        The rest of the inputs are the same as remove_quadrupole_rstokes.
    
    Outputs:
        If save is True, writes a new FITS file containing the final quadrupole-subtracted
        radial Stokes cube. 
    """
    
    recipe_dir = path_fn+'/recipe_tmp/'
    out_dir = path_fn+'/stokes_output/'

    if path_list:
        podc_files = path_list
    else:
        podc_files = sorted(glob(path_fn+'*.fits'))
    
    try:
        os.mkdir(out_dir)
        overwrite = 0
    except:
        overwrite = input('Converted rstokes cubes may already exist. \nEnter 1 to use, 2 to remove and overwrite, or nothing to quit.')
        if not overwrite:
            exit()
    try:
        os.mkdir(recipe_dir)
    except:
        pass

    if overwrite == 2:
        existing_files = glob(out_dir+'*')
        print('The following files will be removed:')
        print(existing_files[i] for i in range(len(existing_files)))
        confirm = input('Confirm remove these files? (y/n)')
        os.remove(existing_files) if confirm == 'y' else exit()

    if overwrite == 0 or overwrite == 2:
        # Get podc groups of 4 to convert to rstokes
        num_g = int(np.floor((len(podc_files)/4)))
        im_groups = [podc_files[i*4:i*4+4] for i in range(num_g)]

        # Recipe editing
        name_base = recipe_temp.strip('/').split('/')[-1].replace('template_recipe','').replace('.xml','')

        for group in im_groups:
            # Load recipe template
            recipe_xml = minidom.parse(recipe_temp)

            # Set input/output directory
            dataset = recipe_xml.getElementsByTagName('dataset')[0]
            dataset.setAttribute('InputDir', path_fn)
            dataset.setAttribute('OutputDir', out_dir)

            # Add file names
            for file in group:
                fits_att = recipe_xml.createElement('fits')
                fname = file.strip('/').split('/')[-1]
                fits_att.setAttribute('FileName', fname)
                recipe_xml.getElementsByTagName('dataset')[0].appendChild(fits_att)

            # Get naming for new template and write
            first_fname = group[0].strip('/').split('/')[-1].replace('.fits','')
            last_fname = group[-1].strip('/').split('/')[-1].replace('.fits','')
            pre_name = first_fname +'-' + last_fname
            xml_out = pre_name+name_base+'.waiting.xml'
            recipe_xml.writexml(open(recipe_dir+xml_out, 'w'))
            recipe_xml.unlink()

            shutil.move(recipe_dir+xml_out, queue_path+xml_out)

        # Allow time for recipes to finish
        time.sleep(num_g*3)

    if overwrite == 1:
        print('Attempting pole subtraction on existing rstokes cubes...')

    # Remove quadrupoles
    remove_quadrupole_batch(path_list=None, path_dir=out_dir, dtheta0=dtheta0, C0=C0, do_fit=do_fit,
                            theta_bounds=theta_bounds, rin=rin, rout=rout, octo=octo, scale_by_r=scale_by_r,
                            save=save, figNum=figNum, quad_scale=quad_scale, pos_pole=pos_pole)

    print('\n\tPole subtraction complete, combining subtracted rstokes cubes.')
    # Gather subtracted rstokes and combine
    sub_rstokes = glob(out_dir+'*rstokesdc_quadsub.fits')

    hdu_master = fits.open(sub_rstokes[0])
    data = hdu_master[1].data

    I_images = np.empty((len(sub_rstokes), data[0].shape[0], data[0].shape[1]))
    Qrsub_images = np.empty((len(sub_rstokes), data[1].shape[0], data[1].shape[1]))
    Ursub_images = np.empty((len(sub_rstokes), data[2].shape[0], data[2].shape[1]))

    for i, file in enumerate(sub_rstokes):
        hdu = fits.open(file)
        I_images[i] = hdu[1].data[0]
        Qrsub_images[i] = hdu[1].data[1]
        Ursub_images[i] = hdu[1].data[2]

    I_mn_comb = np.mean(I_images, axis=0)
    Qr_mn_comb = np.mean(Qrsub_images, axis=0)
    Ur_mn_comb = np.mean(Ursub_images, axis=0)

    new_hdu = hdu_master
    new_data = data.copy()
    new_data[0] = I_mn_comb
    new_data[1] = Qr_mn_comb
    new_data[2] = Ur_mn_comb
    new_hdu[1].data = new_data.astype('float32')
    new_hdu[1].header.add_history("Mean combined all subtracted frames")

    if not quad_scale:
        scale_name = ''
    else:
        scale_name = quad_scale

    try:
        new_hdu.writeto(out_dir+'mean_combined_rstokes_' + scale_name + '_quadsub.fits')
    except:
        confirm = input('Overwite existing combined cube? (y/n)')
        new_hdu.writeto(out_dir + 'mean_combined_rstokes_' + scale_name + '_quadsub.fits', overwrite=True) if confirm == 'y' else exit()

    print('Done.')

    return


def remove_persistence_raw_pol(pref_fn, fl, dark_fn, dark_scale=1., pref_dark_fn=None,
                               C0=0., forcescale=1., do_fit=True,
                               sciref_fn=None, plot=False, save=False):
    """
    Subtract detector persistence from raw pol-mode frames. This only partially
    works and is no replacement for having a clean (persistence-free) dataset.
    If do_fit=True fails to produce good results, try adjusting C0 manually
    with do_fit=False.
    
    Inputs:
        pref_fn: str, path to persistence reference image (like a dark) to use.
        fl: list-like, str filepaths to raw science frames being corrected.
        dark_fn: str, path to dark frame to use for general bias subtraction.
            This dark should match the science frames, ideally.
        dark_scale: multiplicative scale factor to make DARK integration time match
            the science and persistence frames (if needed).
        C0: initial guess for persistence reference scale factor.
        forcescale: forced factor by which to multiply best-fit scale factor.
        do_fit: if False, skip the fit and use the input args only.
        sciref_fn: NOT IMPLEMENTED
            (str, optional science frame to use instead of a persistence reference)
        plot: bool, True to show multiple diagnostic figures.
        save: True to write the persistence-corrected data to new file.
    """
    from scipy.optimize import fmin, minimize
    from scipy.ndimage import gaussian_filter, median_filter, interpolation
    
    def residual_persistence(pl, sci, ref, mask):
        # Linear scaling of reference.
        res = (sci - (10**pl[0])*ref)*mask
        # # Exponential scaling of reference.
        # res = (sci - np.log(pl[0]*np.exp(ref)))*mask
        # res = (sci - (10**pl[0])*interpolation.shift(ref, np.array([pl[1], pl[2]]), order=1, mode='constant', cval=np.nan))*mask
        # res -= np.nanmean(res.copy())
        # chi2 = np.nansum(res**2)
        # chi2_poisson = np.nansum((res/np.sqrt(np.abs(sci)))**2)
        # L1norm = np.nansum(np.abs(res))
        phot_noise = np.sqrt(sci)
        phot_noise[phot_noise == 0.] = np.abs(res[phot_noise == 0.])
        L1norm_poisson = np.nansum(np.abs(res)/phot_noise)
        # std = np.nanstd(res)
        # print pl, chi2, L1norm, std
        # print chi2_poisson, L1norm_poisson
        # print pl, np.log(chi2)
        # plt.figure(6)
        # plt.clf()
        # plt.imshow(mask*res)
        # plt.clim(-5,5)
        # plt.draw()
        # pdb.set_trace()
        # return chi2
        # return chi2_poisson
        # return L1norm
        return L1norm_poisson
        # return std
    
    
    dark_hdu = fits.open(os.path.expanduser(dark_fn))
    dark = dark_hdu[1].data
    dark *= dark_scale
    
    pref_hdu = fits.open(pref_fn)
    if pref_dark_fn is not None:
        pref_dark = fits.getdata(os.path.expanduser(pref_dark_fn))
    else:
        pref_dark = dark
    pref = pref_hdu[1].data
    pref -= pref_dark
    med_pref = np.nanmedian(pref)
    # pref_highpass = pref - gaussian_filter(pref.copy(), 50)
    # # pref_highpass = pref - median_filter(pref, 10)
    # pref_highpass[pref_highpass < 0] = 0.
    
    if sciref_fn is not None:
        sciref_hdu = fits.open(sciref_fn)
        sciref = sciref_hdu[1].data
        sciref -= dark
    
    radii = make_radii(pref, (1046, 1157))
    # Mask edges of frames b/c often extra noisy.
    mask = np.ones(pref.shape)
    # mask[0:800] = np.nan
    # mask[-400:] = np.nan
    # mask[:, 0:600] = np.nan
    # mask[:, -1000:] = np.nan
    mask[radii < 100] = np.nan
    mask[radii > 500] = np.nan
    
    # Actual reference fed into the fitting function.
    ref_input = pref #/med_pref
    # ref_input = pref_highpass
    
    # Use log of scale factor to keep it positive.
    p0 = [C0]
    # p0 = [0., 0., 0.]
    
    plt.figure(2)
    plt.clf()
    plt.imshow(ref_input)
    # plt.imshow(gaussian_filter(pref, 1)/med_pref)
    plt.clim(-5, 5)
    plt.title("Persistence reference")
    plt.draw()
    
    plt.figure(4)
    plt.clf()
    plt.imshow(dark)
    plt.clim(-5, 5)
    plt.title("Dark master")
    plt.draw()
    
    scalefacs = []
    
    for ii, fn in enumerate(fl):
        hdu = fits.open(fn)
        data = hdu[1].data
        data_high = np.percentile(data - dark, 99.95)
        data_dsub = data - dark
        # data_dsub = data - dark - (sciref/(np.percentile(sciref, 99.95)/data_high))
        med_data = np.nanmedian(data_dsub)
        # Prune outliers (beyond -3sigma and +5sigma).
        data_dsub[(data_dsub <= np.percentile(data_dsub, 0.003)) | (data_dsub >= np.percentile(data_dsub, 99.9999))] = med_data
        # data_highpass = data_dsub - gaussian_filter(data_dsub.copy(), 50)
        # data_dsub[data_dsub > 50] = np.nan
        # data_dsub[data_dsub > 80] = np.nan
        # data_dsub -= np.mean(data_dsub.copy())
        
 # TEMP!!! Try masking out the pol spots to focus on spaces in between.
        # test = np.ones(pref.shape)
        # test[data > 5*med_data] = np.nan
        # 
        # plt.figure(8)
        # plt.clf()
        # plt.imshow(mask*test*data_dsub)
        # plt.clim(0, 20)
        # plt.draw()
        
        # pdb.set_trace()
        if plot:
            plt.figure(1)
            plt.clf()
            plt.imshow(data_dsub) # - med_data)
            plt.clim(0, 40)
            plt.title("Raw data")
            plt.draw()
            
            plt.figure(10)
            plt.clf()
            plt.imshow(mask*data_dsub)
            plt.clim(0, 40)
            plt.draw()
        
        if do_fit:
            # Iteratively scale and subtract the dark to minimize residuals in data.
            pf = fmin(residual_persistence, p0, args=(data_dsub, ref_input, mask), disp=False, full_output=True, retall=False)
            # pf = fmin(residual_persistence, p0, args=(data_dsub/med_data, gaussian_filter(pref/med_pref, 1), mask), disp=False, full_output=True, retall=False)
            # pf = fmin(residual_persistence, p0, args=(data_dsub - med_data, pref - med_pref, mask), disp=False, full_output=True, retall=False)
            # pf = fmin(residual_persistence, p0, args=(data_dsub, pref_highpass, mask), disp=False, full_output=True, retall=False)
            scalefac = pf[0][0]
            # shifts = np.array([pf[0][1], pf[0][2]])
        else:
            scalefac = C0
        
        # pf = minimize(residual_persistence, p0, args=(data_dsub, pref_highpass, mask), method='Nelder-Mead') #, full_output=True, retall=False)
        # scalefac = pf.x[0]
        # print(scalefac, pf.fun)
        
        # Best-fit scaled reference.
        ref_bf = (10**(scalefac*forcescale))*ref_input
        # ref_bf = np.log(scalefac*np.exp(pref))
        # Persistence-corrected data.
        corr_data = data - ref_bf
        # corr_data = data - (10**scalefac)*interpolation.shift(pref, shifts, order=1, mode='constant', cval=0.)
        
        res = (data_dsub - ref_bf)*mask
        phot_noise = np.sqrt(data_dsub)
        phot_noise[phot_noise == 0.] = np.abs(res[phot_noise == 0.])
        # res -= np.nanmean(res.copy())
        # chi2 = np.nansum(res**2)
        # chi2_poisson = np.nansum((res/np.sqrt(np.abs(sci)))**2)
        # L1norm = np.nansum(np.abs(res))
        # L1norm_poisson = np.nansum(np.abs(res)/np.sqrt(np.abs(sci)))
        L1norm_poisson = np.nansum(np.abs(res)/phot_noise)
        
        print(scalefac, scalefac*forcescale, "%.4e" % L1norm_poisson)
        
        if plot:
            plt.figure(3)
            plt.clf()
            plt.imshow(corr_data - dark) # - med_data)
            plt.clim(0, 40)
            plt.title("Corrected data")
            plt.draw()
        
        scalefacs.append(scalefac)
        
        if save:
            # Write corrected data to a new cube.
            corr_hdu = hdu
            corr_hdu[1].data = corr_data
            corr_hdu[1].header.add_comment("Persistence corrected with reference image %s scaled by %.5f" % (pref_fn.split('/')[-1], 10**scalefac))
            if fn.split('.')[-1] == 'gz':
                save_path = fn.split('.')[-3] + '_persistcorr.fits.gz'
            else:
                save_path = fn.split('.')[-2] + '_persistcorr.fits'
            
            corr_hdu.writeto(save_path, overwrite=True)
    
    # pdb.set_trace()
    
    return


def remove_skypol_podc(fl, C0=0., do_fit=True, bg_ref_fp=None, plot=False, save=False):
    """
    Subtract sky polarization from podc frames. This function picks the brighter
    slice of the podc (by median) and subtracts a constant from it to minimize the
    difference with the other slice. This assumes the sky polarization only
    contaminates the data by making one polarization state brighter than the other.
    This only partially works and is no replacement for having a clean dataset.
    
    If do_fit=True fails to produce good results, try adjusting C0 manually
    with do_fit=False.
    
    Inputs:
        fl: list-like, str filepaths to podc frames being corrected.
        C0: initial guess for persistence reference scale factor.
        do_fit: if False, skip the fit and use the input args only.
        plot: bool, True to show multiple diagnostic figures.
        save: True to write the sky polarization-corrected data to new file.
    """
    from scipy.optimize import fmin, minimize
    from scipy.ndimage import gaussian_filter, median_filter
    
    def residual_skypol(pl, hi, lo, mask):
        # Residuals ~ brighter slice - constant - fainter slice.
        res = (hi - 10**pl[0]) - lo*mask
        # chi2 = np.nansum(res**2)
        # chi2_poisson = np.nansum((res/np.sqrt(np.abs(lo)))**2)
        phot_noise = np.sqrt(lo)
        phot_noise[phot_noise == 0.] = np.abs(res[phot_noise == 0.])
        L1norm_poisson = np.nansum(np.abs(res)/phot_noise)
        # return chi2
        # return chi2_poisson
        return L1norm_poisson
    
    # If given, get median of background in the mean of the two pol slices.
    if bg_ref_fp is not None:
        bg_ref_hdu = fits.open(os.path.expanduser(bg_ref_fp))
        bg_ref = bg_ref_hdu[1].data
        radii_bg = make_radii(bg_ref[0],
                                np.array([bg_ref_hdu[1].header['PSFCENTY'],
                                          bg_ref_hdu[1].header['PSFCENTX']]))
        bg_ref_med = np.nanmedian(np.nanmean(bg_ref, axis=0)[radii_bg > 80])
    else:
        bg_ref_med = np.nan
    
    # Use log of scale factor to keep it positive.
    p0 = [C0]
    
    scalefacs = []
    
    for ii, fn in enumerate(fl):
        hdu = fits.open(os.path.expanduser(fn))
        d0 = hdu[1].data[0] # zeroth pol state
        d1 = hdu[1].data[1] # first pol state
        star = np.array([hdu[1].header['PSFCENTY'], hdu[1].header['PSFCENTX']])
        med_d0 = np.nanmedian(d0)
        med_d1 = np.nanmedian(d1)
        # Prune outliers (beyond -3sigma and +5sigma).
        d0[(d0 <= np.percentile(d0, 0.003)) | (d0 >= np.percentile(d0, 99.9999))] = med_d0
        d1[(d1 <= np.percentile(d1, 0.003)) | (d1 >= np.percentile(d1, 99.9999))] = med_d1
        
        # Pick out the slice with the higher median value.
        # Assume that's where most of the sky polarization has shown up.
        if med_d0 > med_d1:
            hi = d0
            lo = d1
            ind_hi = 0
            ind_lo = 1
        else:
            hi = d1
            lo = d0
            ind_hi = 1
            ind_lo = 0
        
        data_high = np.percentile(hi, 99.95)
        
        radii = make_radii(d0, star)
        # Mask edges of frames b/c often extra noisy.
        # mask = np.ones(hi.shape)
        mask = gaussian_filter(hi, 2)
        mask[~np.isnan(mask)] = 1.
        mask[radii < 20] = np.nan
        # mask[radii > 90] = np.nan
        
        # What's the median of the background in the fainter image?
        lo_med = np.nanmedian(lo[radii > 80])
        # Subtract off excess sky background compared to reference image, if given.
        if not np.isnan(bg_ref_med):
            lo -= lo_med - bg_ref_med
        
        if plot:
            plt.figure(1)
            plt.clf()
            plt.imshow(hi - lo)
            plt.clim(-100, 100)
            plt.title("Original Difference: hi - lo")
            plt.draw()
        
        if do_fit:
            # Subtract a global scalar from the brighter slice.
            pf = fmin(residual_skypol, p0, args=(hi, lo, mask), disp=False, full_output=True, retall=False)
            scalefac = pf[0][0]
        else:
            scalefac = C0
        
        # Sky polarization-corrected data.
        corr_hi = hi - 10**scalefac
        
        # What's the median of the background in the corrected bright image?
        corr_hi_med = np.nanmedian(corr_hi[radii > 80])
        # Subtract off excess sky background compared to reference image, if given.
        if not np.isnan(bg_ref_med):
            corr_hi -= corr_hi_med - bg_ref_med
        
        res = corr_hi - lo
        phot_noise = np.sqrt(lo)
        phot_noise[phot_noise == 0.] = np.abs(res[phot_noise == 0.])
        # chi2 = np.nansum(res**2)
        # chi2_poisson = np.nansum((res/np.sqrt(np.abs(lo)))**2)
        # L1norm = np.nansum(np.abs(res))
        L1norm_poisson = np.nansum(np.abs(res*mask)/phot_noise)
        
        print(scalefac, "%.4e" % L1norm_poisson)
        
        if plot:
            plt.figure(3)
            plt.clf()
            plt.imshow(corr_hi)
            plt.clim(0, data_high)
            plt.title("Corrected brighter slice")
            plt.draw()
            
            plt.figure(4)
            plt.clf()
            plt.imshow(res)
            plt.clim(-100, 100)
            plt.title("Residuals: Corrected brighter slice - fainter slice")
            plt.draw()
            
# # TESTING!!! Plot the average of the two slices after highpass filtering.
#             avg = np.nanmean([corr_hi, lo], axis=0)
#             avg[np.isnan(avg)] = np.nanmean(avg[radii >= 120])
#             # hp_avg = avg - gaussian_filter(avg, 30)
#             hp_avg = avg - median_filter(avg, 50)
#             plt.figure(2)
#             plt.clf()
#             plt.imshow(hp_avg, vmin=-200, vmax=200)
#             plt.draw()
        
        scalefacs.append(scalefac)
        
        if save:
            # Write corrected data to a new cube.
            corr_hdu = hdu
            corr_hdu[1].data[ind_hi] = corr_hi
            corr_hdu[1].data[ind_lo] = lo
            corr_hdu[1].header.add_comment("Sky Pol corrected by scaling slice %d by %.5f" % (ind_hi, 10**scalefac))
            if not np.isnan(bg_ref_med):
                corr_hdu[1].header.add_comment("Background subtracted to match %s" % (bg_ref_fp.split('/')[-1]))
            else:
                corr_hdu[1].header.add_comment("No background reference used.")
            save_path = fn.split('.')[-2] + '_skypolcorr.fits'
            
            corr_hdu.writeto(os.path.expanduser(save_path), overwrite=True)
    
    # pdb.set_trace()
    
    return


def make_radii(arr, cen):
    """
    Make array of radial distances from centerpoint cen in 2-D array arr.
    """
    # Make array of indices matching arr indices.
    grid = np.indices(arr.shape, dtype=float)
    # Shift indices so that origin is located at cen coordinates.
    grid[0] -= cen[0]
    grid[1] -= cen[1]
    
    return np.sqrt((grid[0])**2 + (grid[1])**2) # [pix]


def make_phi(arr, cen):
    """
    Make array of phi angles [radians] from phi=0 at +x axis increasing CCW to 2pi,
    around centerpoint cen in 2-D array arr.
    """
    # Make array of indices matching arr indices.
    grid = np.indices(arr.shape, dtype=float)
    # Shift indices so that origin is located at cen coordinates.
    grid[0] -= cen[0]
    grid[1] -= cen[1]
    
    phi = np.arctan2(grid[0], grid[1]) # [rad]
    # Shift phi=0 to lie along +x axis.
    phi[np.where(phi < 0)] += 2*np.pi # [rad]

    return phi


def plot_profiles(rprof, az_prof, title):
    fig, ax = plt.subplots(2,2, figsize=(8,8))
    fig.suptitle(title, fontsize=18)
    
    ax[0,0].plot(rprof[0], rprof[1])
    ax[0,0].set_title('Radial Profile')
    ax[0,0].set_xlabel('Radius (px)')
    ax[0,0].set_ylabel('Counts')
    
    ax[0,1].plot(az_prof[0][1], az_prof[0][2])
    ax[0,1].set_title('Azimuthal Profile at Radius '+str(az_prof[0][0]))
    ax[0,1].set_xlabel('Azimuth (deg)')
    ax[0,1].set_ylabel('Counts')
    
    ax[1,0].plot(az_prof[1][1], az_prof[1][2])
    ax[1,0].set_title('Azimuthal Profile at Radius '+str(az_prof[1][0]))
    ax[1,0].set_xlabel('Azimuth (deg)')
    ax[1,0].set_ylabel('Counts')
    
    ax[1,1].plot(az_prof[2][1], az_prof[2][2])
    ax[1,1].set_title('Azimuthal Profile at Radius '+str(az_prof[2][0]))
    ax[1,1].set_xlabel('Azimuth (deg)')
    ax[1,1].set_ylabel('Counts')
    
    fig.tight_layout(rect=[0, 0.03, 1, 0.95])
    plt.show()
    return
            

def get_ann_stdmap(im, cen, radii, phi=None, r_max=None, mask_edges=False,
				   use_mean=False, use_median=False, rprof_out=False):
	"""
	Get standard deviation map from image im, measured in concentric annuli 
	around cen. NaN's in im will be ignored (use for masking).
	
	Inputs:
		im: image from which to calculate standard deviation map.
		radii: array of radial distances for pixels in im from cen.
		r_max: maximum radius to measure std dev.
		mask_edges: False or int N; mask out N pixels on all edges to mitigate edge effects
			biasing the standard devation at large radii.
		use_mean: if True, use mean instead of standard deviation.
		use_median: if True, use median instead of standard deviation.
		rprof_out: if True, also output the radial profile.
		phi: if phi is not None, then azimuthal profiles will also be generated.      
	"""
	
	if r_max==None:
		r_max = radii.max()
	
	if mask_edges:
		from scipy.ndimage import gaussian_filter #median_filter
		cen = np.array(im.shape)/2
		mask = np.ma.masked_invalid(gaussian_filter(im, mask_edges)).mask
		mask[cen[0]-mask_edges*5:cen[0]+mask_edges*5, cen[1]-mask_edges*5:cen[1]+mask_edges*5] = False
		im = np.ma.masked_array(im, mask=mask).filled(np.nan)
	
	stdmap = np.zeros(im.shape, dtype=float)
	rprof = []
	for rr in np.arange(0, r_max, 1):
		# Central pixel often has std=0 b/c single element. Avoid this by giving
		# it same std dev as 2 pix-wide annulus from r=0 to 2.
		if rr==0:
			wr = np.nonzero((radii >= 0) & (radii < 2))
			if use_mean:
				val = np.nanmean(im[wr])
				stdmap[cen[0], cen[1]] = val
			elif use_median:
				val = np.nanmedian(im[wr])
				stdmap[cen[0], cen[1]] = val
			else:
				val = np.nanstd(im[wr])
				stdmap[cen[0], cen[1]] = val
		else:
			wr = np.nonzero((radii >= rr-0.5) & (radii < rr+0.5))
			#stdmap[wr] = np.std(im[wr])
			if use_mean:
				val = np.nanmean(im[wr])
				stdmap[wr] = val
			elif use_median:
				val = np.nanmedian(im[wr])
				stdmap[wr] = val
			else:
				val = np.nanstd(im[wr])
				stdmap[wr] = val
		rprof.append(val)
	   
	if phi is not None:
		az_rad = np.linspace(10, r_max-40,4)
		az_prof = []
		for rr in az_rad:
			wr = np.nonzero((radii >= int(rr)-2.5) & (radii < int(rr)+2.5))
			bin_med, bin_edges, bin_num = binned_statistic(np.degrees(phi[wr]), im[wr], statistic='median', bins=36)
			bin_width = (bin_edges[1] - bin_edges[0])
			bin_centers = bin_edges[1:] - bin_width/2
			#az_prof.append([int(rr),np.degrees(phi[wr]),im[wr]])
			az_prof.append([int(rr),bin_centers, bin_med])
	
	
	if rprof_out and phi is None:
		return stdmap, [np.arange(0, r_max, 1), rprof]
	elif rprof_out and phi is not None:
		return stdmap, [np.arange(0, r_max, 1), rprof], az_prof
	else:
		return stdmap<|MERGE_RESOLUTION|>--- conflicted
+++ resolved
@@ -30,12 +30,8 @@
 
 def remove_quadrupole_rstokes(path_fn, dtheta0=0., C0=2., do_fit=True,
                               theta_bounds=(-np.pi, np.pi), rin=30, rout=100,
-<<<<<<< HEAD
-                              octo=False, scale_by_r=False, save=False, figNum=80, quad_scale=None, pos_pole=False):
-=======
                               octo=False, scale_by_r=False, save=False, figNum=80
                               , path_fn_stokes=None):
->>>>>>> c79a3e00
     """
     Subtract instrumental quadrupole signal from GPI radial Stokes cubes.
     
